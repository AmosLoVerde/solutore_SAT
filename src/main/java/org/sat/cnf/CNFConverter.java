--- conflicted
+++ resolved
@@ -11,12 +11,6 @@
  * Classe che rappresenta una formula durante la conversione in CNF.
  * Consente di tenere traccia del tipo di formula (AND, OR, NOT, ATOM) e dei suoi componenti.
  * Applica le trasformazioni necessarie e semplifica la formula risultante.
-<<<<<<< HEAD
- *
- * @author Amos Lo Verde
- * @version 1.2.1
-=======
->>>>>>> 8b934bcc
  */
 public class CNFConverter {
 
