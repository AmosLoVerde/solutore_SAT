--- conflicted
+++ resolved
@@ -40,11 +40,7 @@
  * in forma normale congiuntiva (CNF) prima di applicare l'algoritmo CDCL.
  *
  * @author Amos Lo Verde
-<<<<<<< HEAD
- * @version 1.2.1
-=======
  * @version 1.4.0
->>>>>>> 8b934bcc
  */
 public final class Main {
     /**
