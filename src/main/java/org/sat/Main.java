--- conflicted
+++ resolved
@@ -10,6 +10,7 @@
 import org.sat.cdcl.SATStatistics;
 import org.sat.cnf.CNFConverter;
 import org.sat.cnf.LogicFormulaParser;
+import org.sat.optimization.TseitinConverter;
 
 import java.io.File;
 import java.io.FileWriter;
@@ -18,94 +19,90 @@
 import java.nio.file.Path;
 import java.nio.file.Paths;
 import java.util.*;
+import java.util.concurrent.*;
 import java.util.logging.Logger;
 import java.util.logging.Level;
 import java.util.stream.Stream;
-import java.util.concurrent.*;
 
 /**
- * Classe principale per l'avvio del solutore SAT CDCL.
+ * SOLUTORE SAT CDCL - Punto di ingresso principale
  *
- * Questo software implementa un solutore SAT (Boolean Satisfiability) utilizzando
- * l'algoritmo CDCL (Conflict-Driven Clause Learning) con le seguenti caratteristiche:
- *   - Euristica VSIDS (Variable State Independent Decaying Sum) per la decisione
- *   - First 1UIP (First Unique Implication Point) per l'apprendimento delle clausole e salto all'indietro
- *   - Generazione automatica di prove di insoddisfacibilità
+ * Questo solutore implementa l'algoritmo CDCL (Conflict-Driven Clause Learning) per risolvere
+ * problemi di soddisfacibilità booleana (SAT).
  *
- * Opzioni extra:
- *   - Gestione timeout per evitare computazioni infinite
- *   - Supporto per elaborazione di file singoli o directory
- *
- * Il solutore accetta formule logiche in formato testuale e le converte automaticamente
- * in forma normale congiuntiva (CNF) prima di applicare l'algoritmo CDCL.
+ * ALGORITMI IMPLEMENTATI:
+ * - CDCL con euristica VSIDS per selezione variabili
+ * - First 1UIP per apprendimento clausole e backjumping
+ * - Generazione automatica di prove per formule UNSAT
+ * - Unit propagation con rilevamento conflitti
+ * - Trasformazione di Tseitin per E-CNF equisoddisfacibili
  *
  * @author Amos Lo Verde
-<<<<<<< HEAD
- * @version 1.4.0
-=======
  * @version 1.6.1
->>>>>>> 9346ae98
  */
 public final class Main {
-    /**
-     * Logger per la registrazione dei messaggi di sistema
-     */
+
+    //region CONFIGURAZIONE E COSTANTI
+
     private static final Logger LOGGER = Logger.getLogger(Main.class.getName());
 
     /**
-     * Parametri della linea di comando supportati
-     */
-    private static final String HELP_PARAM = "-h";           // Mostra la guida
-    private static final String FILE_PARAM = "-f";           // Specifica un file singolo
-    private static final String DIR_PARAM = "-d";            // Specifica una directory
-    private static final String OUTPUT_PARAM = "-o";         // Directory di output personalizzata
-    private static final String TIMEOUT_PARAM = "-t";        // Timeout in secondi
-
-    /**
-     * Configurazioni di timeout
-     */
-    private static final int DEFAULT_TIMEOUT_SECONDS = 10;   // Timeout predefinito
-    private static final int MIN_TIMEOUT_SECONDS = 5;        // Timeout minimo consentito
-
-    /**
-     * Costruttore privato per prevenire l'istanziazione.
-     * Questa è una classe utility che contiene solo metodi statici.
+     * Parametri linea di comando
+     */
+    private static final String HELP_PARAM = "-h";
+    private static final String FILE_PARAM = "-f";
+    private static final String DIR_PARAM = "-d";
+    private static final String OUTPUT_PARAM = "-o";
+    private static final String TIMEOUT_PARAM = "-t";
+    private static final String CONVERT_PARAM = "-convert=tseitin";
+
+    /**
+     * Configurazioni timeout
+     */
+    private static final int DEFAULT_TIMEOUT_SECONDS = 10;
+    private static final int MIN_TIMEOUT_SECONDS = 5;
+
+    /**
+     * Costruttore privato - classe utility non istanziabile
      */
     private Main() {
         throw new UnsupportedOperationException("Classe utility - non istanziabile");
     }
 
-
-    /**
-     * Punto di ingresso principale dell'applicazione.
+    //endregion
+
+
+    //region PUNTO DI INGRESSO PRINCIPALE
+
+    /**
+     * Entry point dell'applicazione. Coordina l'intero flusso di elaborazione.
      *
-     * Gestisce l'analisi dei parametri della linea di comando e avvia il processo
-     * di risoluzione appropriato (file singolo o directory).
+     * FLUSSO:
+     * 1. Parsing e validazione parametri linea di comando
+     * 2. Selezione modalità operativa (file singolo vs directory)
+     * 3. Esecuzione elaborazione con gestione errori
      *
-     * @param args argomenti dalla linea di comando
-     * @throws RuntimeException se si verificano errori critici durante l'elaborazione
+     * @param args parametri linea di comando
      */
     public static void main(String[] args) {
         LOGGER.info("=== AVVIO SOLUTORE SAT CDCL ===");
 
         try {
-            // Verifica la presenza di parametri
+            // Validazione input base
             if (args.length == 0) {
-                displayNoParametersMessage();
+                System.out.println("Nessun parametro fornito. Usa -h per visualizzare l'help.");
                 return;
             }
 
-            // Analizza i parametri della linea di comando
-            CommandLineResult cmdResult = parseCommandLineArguments(args);
-            if (cmdResult == null) {
-                return; // Errore già gestito o help mostrato
-            }
-
-            // Mostra configurazione
-            displayConfiguration(cmdResult);
-
-            // Avvia l'elaborazione in base alla modalità
-            executeProcessingMode(cmdResult);
+            // Parsing parametri con validazione
+            Configuration config = parseAndValidateArguments(args);
+            if (config == null) return; // Help mostrato o errore
+
+            // Mostra configurazione per conferma utente
+            displayConfiguration(config);
+
+            // Esecuzione modalità appropriata
+            executeSelectedMode(config);
 
         } catch (Exception e) {
             LOGGER.log(Level.SEVERE, "Errore critico nell'applicazione", e);
@@ -116,56 +113,82 @@
         }
     }
 
-
-    /**
-     * Mostra il messaggio quando non sono forniti parametri.
-     */
-    private static void displayNoParametersMessage() {
-        String message = "Nessun parametro fornito. Usa -h per visualizzare l'help.";
-        LOGGER.info(message);
-        System.out.println(message);
-    }
-
-    /**
-     * Mostra la configurazione corrente.
+    //endregion
+
+
+    //region PARSING E VALIDAZIONE PARAMETRI
+
+    /**
+     * Analizza e valida tutti i parametri della linea di comando.
+     * Gestisce help, validazione input e creazione configurazione.
+     */
+    private static Configuration parseAndValidateArguments(String[] args) {
+        try {
+            CommandLineParser parser = new CommandLineParser();
+            return parser.parse(args);
+        } catch (IllegalArgumentException e) {
+            LOGGER.warning("Errore nei parametri: " + e.getMessage());
+            System.out.println("Errore: " + e.getMessage());
+            return null;
+        }
+    }
+
+    /**
+     * Mostra la configurazione corrente per conferma utente
+     */
+    private static void displayConfiguration(Configuration config) {
+        System.out.println("\n=== CONFIGURAZIONE SOLUTORE SAT ===");
+        System.out.println("Timeout: " + config.timeoutSeconds + " secondi");
+        System.out.println("Trasformazione: " + (config.useTseitin ? "Tseitin (E-CNF)" : "CNF standard"));
+
+        if (config.isFileMode) {
+            System.out.println("Modalità: File singolo");
+            System.out.println("File input: " + config.inputPath);
+        } else {
+            System.out.println("Modalità: Directory");
+            System.out.println("Directory input: " + config.inputPath);
+        }
+
+        String outputInfo = config.outputPath != null ? config.outputPath : "Default (stessa cartella input)";
+        System.out.println("Directory output: " + outputInfo);
+        System.out.println("====================================\n");
+    }
+
+    /**
+     * Esegue la modalità operativa selezionata (file singolo o directory)
+     */
+    private static void executeSelectedMode(Configuration config) {
+        if (config.isFileMode) {
+            LOGGER.info("Esecuzione modalità file singolo: " + config.inputPath);
+            processFile(config.inputPath, config.outputPath, config.timeoutSeconds, config.useTseitin);
+        } else {
+            LOGGER.info("Esecuzione modalità directory: " + config.inputPath);
+            processDirectory(config.inputPath, config.outputPath, config.timeoutSeconds, config.useTseitin);
+        }
+    }
+
+    //endregion
+
+
+    //region ELABORAZIONE FILE SINGOLO
+
+    /**
+     * Elabora un singolo file contenente una formula logica.
      *
-     * @param config configurazione analizzata dalla linea di comando
-     */
-    private static void displayConfiguration(CommandLineResult config) {
-        System.out.println("\n=== CONFIGURAZIONE SOLUTORE SAT ===");
-        System.out.println("Timeout configurato: " + config.getTimeoutSeconds() + " secondi");
-
-        if (config.isFileMode()) {
-            System.out.println("Modalità: File singolo");
-            System.out.println("File di input: " + config.getPath());
-        } else if (config.isDirectoryMode()) {
-            System.out.println("Modalità: Directory");
-            System.out.println("Directory di input: " + config.getPath());
-        }
-
-        if (config.getOutputPath() != null) {
-            System.out.println("Directory di output: " + config.getOutputPath());
-        } else {
-            System.out.println("Directory di output: Default (nella stessa cartella dell'input)");
-        }
-        System.out.println("====================================\n");
-    }
-
-    /**
-     * Esegue l'elaborazione in base alla modalità selezionata.
+     * PIPELINE COMPLETA:
+     * 1. Lettura formula da file
+     * 2. Parsing con ANTLR (grammatica logica proposizionale)
+     * 3. Conversione automatica in CNF
+     * 4. [OPZIONALE] Conversione Tseitin in E-CNF se richiesta
+     * 5. Risoluzione SAT con CDCL e timeout
+     * 6. Salvataggio risultati e statistiche
      *
-     * @param config configurazione dell'elaborazione
-     */
-<<<<<<< HEAD
-    private static void executeProcessingMode(CommandLineResult config) {
-        if (config.isFileMode()) {
-            LOGGER.info("Modalità file singolo - Input: " + config.getPath());
-            processFile(config.getPath(), config.getOutputPath(), config.getTimeoutSeconds());
-
-        } else if (config.isDirectoryMode()) {
-            LOGGER.info("Modalità directory - Input: " + config.getPath());
-            processDirectory(config.getPath(), config.getOutputPath(), config.getTimeoutSeconds());
-=======
+     * @param filePath percorso file da elaborare
+     * @param outputPath directory output (null = default)
+     * @param timeoutSeconds timeout per risoluzione SAT
+     * @param useTseitin flag per conversione Tseitin
+     * @return risultato elaborazione
+     */
     private static ProcessResult processFile(String filePath, String outputPath, int timeoutSeconds, boolean useTseitin) {
         System.out.println("\n=== ELABORAZIONE FILE ===");
         System.out.println("File: " + Paths.get(filePath).getFileName());
@@ -219,47 +242,106 @@
             LOGGER.log(Level.SEVERE, "Errore elaborazione file: " + filePath, e);
             System.out.println("Errore durante l'elaborazione: " + e.getMessage());
             return ProcessResult.error();
->>>>>>> 9346ae98
-        }
-    }
-
-    /**
-     * Analizza e valida gli argomenti della linea di comando.
-     *
-     * @param args array di argomenti da analizzare
-     * @return configurazione validata o null se si verificano errori
-     */
-    private static CommandLineResult parseCommandLineArguments(String[] args) {
-        CommandLineParser parser = new CommandLineParser();
+        }
+    }
+
+    /**
+     * Legge e normalizza il contenuto di una formula logica da file
+     */
+    private static String readFormulaFromFile(String filePath) throws IOException {
+        System.out.println("1. Lettura formula logica...");
+
+        String content = Files.readString(Path.of(filePath)).trim();
+        LOGGER.info("Formula letta: " + content);
+
+        return content;
+    }
+
+    /**
+     * Converte una formula da notazione infix a forma normale congiuntiva (CNF).
+     * Utilizza ANTLR per parsing e CNFConverter per trasformazione.
+     */
+    private static CNFConversionResult convertToCNF(String formulaText) throws Exception {
+        System.out.println("2. Conversione in CNF...");
+
+        // Setup pipeline ANTLR
+        CharStream input = CharStreams.fromString(formulaText);
+        LogicFormulaLexer lexer = new LogicFormulaLexer(input);
+        CommonTokenStream tokens = new CommonTokenStream(lexer);
+        org.sat.antlr.org.sat.parser.LogicFormulaParser parser =
+                new org.sat.antlr.org.sat.parser.LogicFormulaParser(tokens);
+
+        // Parsing e conversione
+        ParseTree tree = parser.formula();
+        LogicFormulaParser converter = new LogicFormulaParser();
+        CNFConverter formula = converter.visit(tree);
+        CNFConverter cnfFormula = formula.toCNF();
+        String cnfString = cnfFormula.toString();
+
+        LOGGER.info("Formula CNF generata: " + cnfString);
+        return new CNFConversionResult(cnfFormula, cnfString);
+    }
+
+    /**
+     * Converte una formula CNF in E-CNF utilizzando l'algoritmo di Tseitin.
+     */
+    private static TseitinConversionResult convertToECNF(CNFConversionResult cnfResult) throws Exception {
+        System.out.println("3a. Conversione Tseitin in E-CNF...");
+
+        TseitinConverter tseitinConverter = new TseitinConverter();
+        CNFConverter ecnfFormula = tseitinConverter.convertToECNF(cnfResult.cnfFormula);
+        String ecnfString = ecnfFormula.toString();
+        String conversionInfo = tseitinConverter.getConversionInfo();
+
+        LOGGER.info("Formula E-CNF generata: " + ecnfString);
+        return new TseitinConversionResult(ecnfFormula, ecnfString, conversionInfo);
+    }
+
+    /**
+     * Risolve una formula CNF utilizzando l'algoritmo CDCL con gestione timeout.
+     * Utilizza ExecutorService per controllo temporale e interruzione sicura.
+     */
+    private static SATResult solveSATWithTimeout(CNFConverter cnfFormula, int timeoutSeconds) {
+        String stepNumber = "4";
+        System.out.println(stepNumber + ". Risoluzione SAT con CDCL (timeout: " + timeoutSeconds + "s)...");
+
+        ExecutorService executor = Executors.newSingleThreadExecutor();
+        CDCLSolver solver = new CDCLSolver(cnfFormula);
 
         try {
-            return parser.parse(args);
-        } catch (IllegalArgumentException e) {
-            LOGGER.warning("Errore nei parametri: " + e.getMessage());
-            System.out.println("Errore: " + e.getMessage());
-            return null;
-        }
-    }
-
+            // Esecuzione asincrona con timeout
+            Callable<SATResult> solverTask = solver::solve;
+            Future<SATResult> future = executor.submit(solverTask);
+
+            return future.get(timeoutSeconds, TimeUnit.SECONDS);
+
+        } catch (TimeoutException e) {
+            LOGGER.warning("Timeout raggiunto dopo " + timeoutSeconds + " secondi");
+            return null; // Indica timeout al chiamante
+
+        } catch (Exception e) {
+            LOGGER.log(Level.SEVERE, "Errore durante risoluzione SAT", e);
+            throw new RuntimeException("Errore nella risoluzione SAT", e);
+
+        } finally {
+            executor.shutdownNow(); // Terminazione forzata
+        }
+    }
+
+    //endregion
+
+
+    // region ELABORAZIONE DIRECTORY
 
     /**
      * Elabora tutti i file .txt in una directory specificata.
-     *
-     * Scansiona la directory, identifica tutti i file con estensione .txt e li elabora
-     * sequenzialmente. Fornisce un riepilogo completo delle operazioni eseguite.
-     *
-     * @param dirPath percorso della directory da elaborare
-     * @param outputPath percorso della directory di output (opzionale)
-     * @param timeoutSeconds timeout in secondi per ogni formula
-     */
-    private static void processDirectory(String dirPath, String outputPath, int timeoutSeconds) {
+     * Fornisce elaborazione batch con statistiche aggregate.
+     */
+    private static void processDirectory(String dirPath, String outputPath, int timeoutSeconds, boolean useTseitin) {
         LOGGER.info("Inizio elaborazione directory: " + dirPath);
 
-        // Validazione directory
-        DirectoryValidator validator = new DirectoryValidator();
-        if (!validator.validateInputDirectory(dirPath)) {
-            return;
-        }
+        // Validazione directory input
+        if (!validateInputDirectory(dirPath)) return;
 
         try {
             // Raccolta file da elaborare
@@ -269,37 +351,31 @@
                 return;
             }
 
-            // Elaborazione batch
-            BatchProcessor processor = new BatchProcessor(outputPath, timeoutSeconds);
-            BatchResult batchResult = processor.processBatch(txtFiles);
-
-            // Riepilogo risultati
+            // Elaborazione sequenziale batch
+            BatchResult batchResult = processBatch(txtFiles, outputPath, timeoutSeconds, useTseitin);
+
+            // Riepilogo finale
             displayBatchSummary(batchResult);
 
         } catch (IOException e) {
-            LOGGER.log(Level.SEVERE, "Errore nell'accesso alla directory", e);
+            LOGGER.log(Level.SEVERE, "Errore accesso directory", e);
             System.out.println("Errore durante l'accesso alla directory: " + e.getMessage());
         }
     }
 
     /**
-     * Raccoglie tutti i file .txt dalla directory specificata.
-     *
-     * @param dirPath percorso della directory
-     * @return lista dei file .txt trovati
-     * @throws IOException se si verificano errori di I/O
+     * Raccoglie tutti i file .txt dalla directory, ordinati alfabeticamente
      */
     private static List<File> collectTxtFiles(String dirPath) throws IOException {
-        List<File> txtFiles = new ArrayList<>();
-
-        System.out.println("Ricerca dei file .txt nella directory...");
-
+        System.out.println("Ricerca file .txt nella directory...");
+
+        List<File> txtFiles;
         try (Stream<Path> pathStream = Files.list(Paths.get(dirPath))) {
             txtFiles = pathStream
                     .filter(path -> path.toString().toLowerCase().endsWith(".txt"))
                     .map(Path::toFile)
-                    .sorted(Comparator.comparing(File::getName)) // Ordinamento alfabetico
-                    .collect(ArrayList::new, ArrayList::add, ArrayList::addAll);
+                    .sorted(Comparator.comparing(File::getName))
+                    .toList();
         }
 
         System.out.println("Trovati " + txtFiles.size() + " file .txt da elaborare.");
@@ -307,161 +383,126 @@
     }
 
     /**
-     * Mostra il riepilogo dell'elaborazione batch.
-     *
-     * @param result risultati dell'elaborazione batch
-     */
-    private static void displayBatchSummary(BatchResult result) {
-        System.out.println("\n=== RIEPILOGO ELABORAZIONE DIRECTORY ===");
-        System.out.println("File .txt trovati: " + result.getTotalFiles());
-        System.out.println("File elaborati con successo: " + result.getSuccessCount());
-        System.out.println("File con timeout: " + result.getTimeoutCount());
-        System.out.println("File con errori: " + result.getErrorCount());
-
-        // Calcolo percentuali
-        if (result.getTotalFiles() > 0) {
-            double successRate = (double) result.getSuccessCount() / result.getTotalFiles() * 100;
-            System.out.printf("Tasso di successo: %.1f%%\n", successRate);
-        }
-
-        System.out.println("=========================================\n");
-    }
-
-
-    /**
-     * Elabora un singolo file TXT contenente una formula logica.
-     *   - Lettura e parsing della formula logica
-     *   - Conversione in forma normale congiuntiva (CNF)
-     *   - Risoluzione SAT con algoritmo CDCL
-     *   - Salvataggio dei risultati e statistiche
-     *
-     * @param filePath percorso del file da elaborare
-     * @param outputPath percorso della directory di output (opzionale)
-     * @param timeoutSeconds timeout in secondi per la risoluzione
-     * @return risultato dell'elaborazione
-     */
-    private static ProcessResult processFile(String filePath, String outputPath, int timeoutSeconds) {
-        LOGGER.info("Inizio elaborazione file: " + filePath);
-
-        try {
-            // Pipeline di elaborazione del file
-            FileProcessor processor = new FileProcessor(filePath, outputPath, timeoutSeconds);
-            return processor.execute();
-
-        } catch (Exception e) {
-            LOGGER.log(Level.SEVERE, "Errore durante l'elaborazione del file: " + filePath, e);
-            System.out.println("Errore durante l'elaborazione: " + e.getMessage());
-            return ProcessResult.error();
-        }
-    }
-
-    /**
-     * Visualizza le informazioni di aiuto sull'utilizzo del programma.
-     */
-    private static void printHelp() {
-        System.out.println("\n=== SOLUTORE SAT CDCL v1.4.0 ===");
-        System.out.println("Solutore per problemi di soddisfacibilità booleana (SAT)");
-        System.out.println("con algoritmo CDCL (Conflict-Driven Clause Learning)\n");
-
-        System.out.println("UTILIZZO:");
-        System.out.println("  java -jar solutore_SAT.jar [opzioni]\n");
-
-        System.out.println("OPZIONI:");
-        System.out.println("  -f <file>       Elabora un singolo file .txt");
-        System.out.println("  -d <directory>  Elabora tutti i file .txt in una directory");
-        System.out.println("  -o <directory>  Directory di output personalizzata (opzionale)");
-        System.out.println("  -t <secondi>    Timeout per ogni formula (min: " + MIN_TIMEOUT_SECONDS +
-                ", default: " + DEFAULT_TIMEOUT_SECONDS + ")");
-        System.out.println("  -h              Mostra questa guida\n");
-
-        System.out.println("ESEMPI:");
-        System.out.println("  java -jar solutore_SAT.jar -f formula.txt");
-        System.out.println("  java -jar solutore_SAT.jar -d ./formule/ -o ./risultati/ -t 30\n");
-
-        System.out.println("NOTE:");
-        System.out.println("  • Le opzioni -f e -d sono mutuamente esclusive");
-        System.out.println("  • L'opzione -o è opzionale per entrambe le modalità");
-        System.out.println("  • Se -o non è specificata, i risultati saranno salvati");
-        System.out.println("    nella stessa directory dell'input");
-        System.out.println("  • Il solver supporta formule in logica proposizionale");
-        System.out.println("    con operatori: AND, OR, NOT, ->, <->");
-        System.out.println("\n=====================================\n");
-    }
-
-
-    /**
-     * Parser per gli argomenti della linea di comando.
-     * Incapsula la logica di parsing e validazione dei parametri.
-     */
-    private static class CommandLineParser {
-
-        /**
-         * Analizza gli argomenti della linea di comando.
-         *
-         * @param args array di argomenti
-         * @return configurazione validata
-         * @throws IllegalArgumentException se gli argomenti non sono validi
-         */
-        public CommandLineResult parse(String[] args) {
-            String path = null;
-            String outputPath = null;
-            boolean isFileMode = false;
-            boolean isDirectoryMode = false;
-            int timeoutSeconds = DEFAULT_TIMEOUT_SECONDS;
-
-            for (int i = 0; i < args.length; i++) {
-                switch (args[i]) {
-                    case HELP_PARAM:
-                        printHelp();
-                        return null;
-
-                    case FILE_PARAM:
-                        validateMutualExclusion(isDirectoryMode, "Impossibile specificare sia -f che -d");
-                        path = parseNextArgument(args, i++, "file");
-                        validateFile(path);
-                        isFileMode = true;
-                        break;
-
-                    case DIR_PARAM:
-                        validateMutualExclusion(isFileMode, "Impossibile specificare sia -f che -d");
-                        path = parseNextArgument(args, i++, "directory");
-                        validateDirectory(path);
-                        isDirectoryMode = true;
-                        break;
-
-                    case OUTPUT_PARAM:
-                        outputPath = parseNextArgument(args, i++, "directory di output");
-                        validateOutputDirectory(outputPath);
-                        break;
-
-                    case TIMEOUT_PARAM:
-                        timeoutSeconds = parseTimeout(args, i++);
-                        break;
-
-                    default:
-                        throw new IllegalArgumentException("Parametro sconosciuto: " + args[i] +
-                                ". Usa -h per l'aiuto");
+     * Elabora sequenzialmente una lista di file con gestione errori isolata
+     */
+    private static BatchResult processBatch(List<File> files, String outputPath, int timeoutSeconds, boolean useTseitin) {
+        BatchResult result = new BatchResult(files.size());
+
+        System.out.println("Timeout per file: " + timeoutSeconds + " secondi");
+        System.out.println("Conversione: " + (useTseitin ? "Tseitin (E-CNF)" : "CNF standard") + "\n");
+
+        for (File file : files) {
+            try {
+                System.out.println("Elaborazione: " + file.getName());
+
+                ProcessResult fileResult = processFile(file.getAbsolutePath(), outputPath, timeoutSeconds, useTseitin);
+
+                // Aggiornamento statistiche batch
+                if (fileResult.isSuccess()) {
+                    result.incrementSuccess();
+                } else if (fileResult.isTimeout()) {
+                    result.incrementTimeout();
+                } else {
+                    result.incrementError();
                 }
-            }
-
-            return validateAndCreateResult(path, outputPath, isFileMode, isDirectoryMode, timeoutSeconds);
-        }
-
-
-<<<<<<< HEAD
-        /**
-         * Garantisce che l'utente specifichi solo una modalità operativa alla volta.
-         *
-         * @param conflictingFlag true se l'opzione conflittuale è già stata specificata
-         * @param message messaggio base di errore da personalizzare
-         * @throws IllegalArgumentException se viene rilevato un conflitto
-         */
-        private void validateMutualExclusion(boolean conflictingFlag, String message) {
-            // Verifica se l'utente ha già specificato un'opzione incompatibile
-            if (conflictingFlag) {
-                throw new IllegalArgumentException(message + ". Usa solo una delle due opzioni.");
-            }
-=======
+
+            } catch (Exception e) {
+                LOGGER.log(Level.WARNING, "Errore file: " + file.getName(), e);
+                System.out.println("Errore: " + e.getMessage());
+                result.incrementError();
+            }
+
+            System.out.println(); // Separatore visivo
+        }
+
+        return result;
+    }
+
+    //endregion
+
+
+    // region SALVATAGGIO E OUTPUT
+
+    /**
+     * Salva la formula CNF in un file dedicato per tracciabilità
+     */
+    private static void saveCNFToFile(String cnfString, String originalFilePath, String outputPath) throws IOException {
+        System.out.println("3. Salvataggio formula CNF...");
+
+        Path cnfDir = getCNFDirectory(originalFilePath, outputPath);
+        Files.createDirectories(cnfDir);
+
+        String baseFileName = getBaseFileName(originalFilePath);
+        Path cnfFilePath = cnfDir.resolve(baseFileName + ".cnf");
+
+        try (FileWriter writer = new FileWriter(cnfFilePath.toFile())) {
+            writer.write(cnfString);
+        }
+
+        LOGGER.info("Formula CNF salvata: " + cnfFilePath);
+    }
+
+    /**
+     * Salva la formula E-CNF (Tseitin) in un file dedicato - SOLO FORMULA
+     */
+    private static void saveECNFToFile(String ecnfString, String originalFilePath, String outputPath) throws IOException {
+        System.out.println("3b. Salvataggio formula E-CNF...");
+
+        Path ecnfDir = getECNFDirectory(originalFilePath, outputPath);
+        Files.createDirectories(ecnfDir);
+
+        String baseFileName = getBaseFileName(originalFilePath);
+        Path ecnfFilePath = ecnfDir.resolve(baseFileName + ".ecnf");
+
+        // SOLO LA FORMULA CONVERTITA - nessun commento o metadata
+        try (FileWriter writer = new FileWriter(ecnfFilePath.toFile())) {
+            writer.write(ecnfString);
+        }
+
+        LOGGER.info("Formula E-CNF salvata: " + ecnfFilePath);
+    }
+
+    /**
+     * Salva le statistiche di conversione Tseitin in file separato
+     */
+    private static void saveTseitinStatsToFile(String conversionInfo, String originalFilePath, String outputPath) throws IOException {
+        System.out.println("3c. Salvataggio statistiche conversione Tseitin...");
+
+        Path statsDir = getStatsDirectory(originalFilePath, outputPath);
+        Files.createDirectories(statsDir);
+
+        String baseFileName = getBaseFileName(originalFilePath);
+        Path statsFilePath = statsDir.resolve(baseFileName + ".stats");
+
+        try (FileWriter writer = new FileWriter(statsFilePath.toFile())) {
+            writer.write(conversionInfo);
+        }
+
+        LOGGER.info("Statistiche Tseitin salvate: " + statsFilePath);
+    }
+
+    /**
+     * Salva i risultati SAT completi con formato strutturato
+     */
+    private static void saveResultsToFile(SATResult result, CNFConverter cnfFormula,
+                                          String originalFilePath, String outputPath,
+                                          String conversionInfo, boolean useTseitin) throws IOException {
+        String stepNumber = useTseitin ? "5" : "5";
+        System.out.println(stepNumber + ". Salvataggio risultati...");
+
+        Path resultDir = getResultDirectory(originalFilePath, outputPath);
+        Files.createDirectories(resultDir);
+
+        String baseFileName = getBaseFileName(originalFilePath);
+        Path resultFilePath = resultDir.resolve(baseFileName + ".result");
+
+        try (FileWriter writer = new FileWriter(resultFilePath.toFile())) {
+            writeCompleteResult(writer, result, originalFilePath, cnfFormula, conversionInfo, useTseitin);
+        }
+
+        LOGGER.info("Risultati salvati: " + resultFilePath);
+    }
+
     /**
      * Scrive un report completo strutturato del risultato SAT
      */
@@ -482,47 +523,10 @@
         } else {
             writer.write("\n");
             writer.write("È stato utilizzato il solutore SAT sulla formula presente in " + getBaseFileName(originalFilePath) + ".cnf\n");
->>>>>>> 9346ae98
-        }
-
-        /**
-         * Estrae il prossimo argomento dalla linea di comando con validazione.
-         *
-         * @param args array completo degli argomenti della linea di comando
-         * @param currentIndex indice del flag corrente (es. posizione di "-f")
-         * @param argumentType descrizione del tipo di argomento per messaggio errore
-         * @return valore dell'argomento successivo al flag
-         * @throws IllegalArgumentException se l'argomento successivo non esiste
-         */
-        private String parseNextArgument(String[] args, int currentIndex, String argumentType) {
-            // Verifica che esista un elemento successivo nell'array
-            if (currentIndex + 1 >= args.length) {
-                throw new IllegalArgumentException("Parametro " + args[currentIndex] +
-                        " fornito senza specificare " + argumentType);
-            }
-
-<<<<<<< HEAD
-            // Restituisce l'argomento nella posizione successiva al flag
-            return args[currentIndex + 1];
-        }
-
-        /**
-         * Validazione e conversione del parametro timeout.
-         *
-         * @param args array degli argomenti della linea di comando
-         * @param currentIndex indice del flag -t
-         * @return valore di timeout validato e convertito
-         * @throws IllegalArgumentException se il valore è assente, non numerico o fuori range
-         */
-        private int parseTimeout(String[] args, int currentIndex) {
-            // Utilizza il parser generico per ottenere il valore dopo -t
-            // Se manca, parseNextArgument lancerà l'eccezione appropriata
-            String timeoutStr = parseNextArgument(args, currentIndex, "numero di secondi");
-
-            try {
-                // Tenta di convertire la stringa in intero
-                int timeout = Integer.parseInt(timeoutStr);
-=======
+        }
+
+        writer.write("\n~~~~~~~~~~~~~~~~~~~~~~~~~~~~~~~~~~~~~~~~~~~~~~~~~~~~~~\n\n");
+
         // Contenuto principale
         if (result.isSatisfiable()) {
             writeSATResult(writer, result, useTseitin);
@@ -558,20 +562,10 @@
         } else {
             writer.write("nessun modello disponibile");
         }
->>>>>>> 9346ae98
-
-                // Verifica che il timeout sia almeno il minimo configurato
-                if (timeout < MIN_TIMEOUT_SECONDS) {
-                    throw new IllegalArgumentException("Il timeout deve essere almeno " +
-                            MIN_TIMEOUT_SECONDS + " secondi");
-                }
-
-<<<<<<< HEAD
-                return timeout;
-
-            } catch (NumberFormatException e) {
-                throw new IllegalArgumentException("Valore timeout non valido: " + timeoutStr);
-=======
+
+        writer.write("}\n");
+    }
+
     /**
      * Scrive risultato UNSAT con prova di risoluzione
      */
@@ -588,49 +582,18 @@
             // Verifica presenza clausola vuota
             if (!result.getProof().toLowerCase().contains("[]")) {
                 writer.write("\n\nLa clausola vuota [] è stata derivata dalla sequenza di risoluzione.");
->>>>>>> 9346ae98
-            }
-        }
-
-        /**
-         * Controllo coerenza globale e creazione risultato.
-         *
-         * @param path percorso del file o directory da elaborare
-         * @param outputPath directory di output (può essere null)
-         * @param isFileMode true se modalità file singolo attiva
-         * @param isDirectoryMode true se modalità directory attiva
-         * @param timeoutSeconds timeout validato in secondi
-         * @return oggetto CommandLineResult con tutti i parametri validati
-         * @throws IllegalArgumentException se mancano parametri essenziali
-         */
-        private CommandLineResult validateAndCreateResult(String path, String outputPath,
-                                                          boolean isFileMode, boolean isDirectoryMode,
-                                                          int timeoutSeconds) {
-
-            // Verifica che l'utente abbia specificato almeno un file o directory da elaborare
-            if (path == null) {
-                throw new IllegalArgumentException("Nessun file o directory specificati. Usa -h per l'aiuto");
-            }
-
-            return new CommandLineResult(path, outputPath, isFileMode, isDirectoryMode, timeoutSeconds);
-        }
-
-<<<<<<< HEAD
-        /**
-         * Verifica completa di accessibilità e tipo file.
-         *
-         * @param filePath percorso del file da validare
-         * @throws IllegalArgumentException se il file non passa uno dei controlli
-         */
-        private void validateFile(String filePath) {
-            // Crea un oggetto File per accedere alle operazioni del filesystem
-            File file = new File(filePath);
-
-            // Verifica che il percorso corrisponda a un elemento esistente
-            if (!file.exists()) {
-                throw new IllegalArgumentException("Il file specificato non esiste: " + filePath);
-            }
-=======
+            }
+        } else {
+            writer.write("ERRORE: Nessuna prova disponibile per formula UNSAT.\n");
+            LOGGER.severe("Formula UNSAT senza prova - possibile bug");
+        }
+    }
+
+    //endregion
+
+
+    //region GESTIONE TIMEOUT E CASI SPECIALI
+
     /**
      * Gestisce il caso di timeout durante risoluzione SAT
      */
@@ -639,54 +602,20 @@
 
         // Salva report specifico per timeout
         saveTimeoutResult(filePath, outputPath, timeoutSeconds, useTseitin);
->>>>>>> 9346ae98
-
-            // Verifica che l'elemento sia effettivamente un file (non directory)
-            if (!file.isFile()) {
-                throw new IllegalArgumentException("Il percorso specificato non è un file: " + filePath);
-            }
-
-<<<<<<< HEAD
-            // Verifica i permessi di lettura per il processo corrente
-            if (!file.canRead()) {
-                throw new IllegalArgumentException("Il file specificato non è leggibile: " + filePath);
-            }
-        }
-
-        /**
-         * Verifica completa di accessibilità directory di input.
-         *
-         * @param dirPath percorso della directory da validare
-         * @throws IllegalArgumentException se la directory non passa i controlli
-         */
-        private void validateDirectory(String dirPath) {
-            // Crea un oggetto File per accedere alla directory
-            File dir = new File(dirPath);
-
-            // Verifica che il percorso esista nel filesystem
-            if (!dir.exists()) {
-                throw new IllegalArgumentException("La directory specificata non esiste: " + dirPath);
-            }
-=======
+
+        return ProcessResult.timeout();
+    }
+
     /**
      * Crea un report specifico per casi di timeout
      */
     private static void saveTimeoutResult(String filePath, String outputPath, int timeoutSeconds, boolean useTseitin) throws IOException {
         Path resultDir = getResultDirectory(filePath, outputPath);
         Files.createDirectories(resultDir);
->>>>>>> 9346ae98
-
-            // Verifica che l'elemento sia una directory (non file)
-            if (!dir.isDirectory()) {
-                throw new IllegalArgumentException("Il percorso specificato non è una directory: " + dirPath);
-            }
-
-<<<<<<< HEAD
-            // Verifica permessi di lettura (necessari per listing contenuto)
-            if (!dir.canRead()) {
-                throw new IllegalArgumentException("La directory specificata non è leggibile: " + dirPath);
-            }
-=======
+
+        String baseFileName = getBaseFileName(filePath);
+        Path resultFilePath = resultDir.resolve(baseFileName + ".result");
+
         try (FileWriter writer = new FileWriter(resultFilePath.toFile())) {
             writer.write("-------------------\n");
             writer.write("| RISOLUZIONE SAT |\n");
@@ -711,588 +640,127 @@
             writer.write("Propagazioni: N/A\n");
             writer.write("Clausole apprese: N/A\n");
             writer.write("Tempo risoluzione: TIMEOUT\n");
->>>>>>> 9346ae98
-        }
-
-        /**
-         * Gestione intelligente della directory di output.
-         *
-         * @param dirPath percorso della directory di output
-         * @throws IllegalArgumentException se la creazione/validazione fallisce
-         */
-        private void validateOutputDirectory(String dirPath) {
-            // Crea un oggetto File per accedere alla directory
-            File dir = new File(dirPath);
-
-            if (!dir.exists()) {
-                LOGGER.info("Creazione directory di output: " + dirPath);
-                System.out.println("Creazione directory di output: " + dirPath);
-
-                // Crea l'intera gerarchia di directory se necessario
-                if (!dir.mkdirs()) {
-                    throw new IllegalArgumentException("Impossibile creare la directory di output: " + dirPath);
-                }
-
-                System.out.println("Directory di output creata con successo.");
-
-            } else if (!dir.isDirectory()) {
-                // Il percorso esiste già ma è un file, non una directory
-                throw new IllegalArgumentException("Il percorso di output non è una directory: " + dirPath);
-            }
-
-            // Verifica che la directory (esistente o appena creata) sia scrivibile
-            if (!dir.canWrite()) {
-                throw new IllegalArgumentException("La directory di output non è scrivibile: " + dirPath);
-            }
-        }
-    }
-
-    /**
-     * Validatore per directory.
-     */
-    private static class DirectoryValidator {
-
-        /**
-         * Valida una directory di input.
-         *
-         * @param dirPath percorso da validare
-         * @return true se valida, false altrimenti
-         */
-        public boolean validateInputDirectory(String dirPath) {
-            File dir = new File(dirPath);
-
-            // Verifica se il percorso esiste ed è una directory
-            if (!dir.exists() || !dir.isDirectory()) {
-                LOGGER.warning("Directory non valida: " + dirPath);
-                System.out.println("Errore: la directory specificata non esiste o non è una directory: " + dirPath);
-                return false;
-            }
-
-            // Verifica se la directory può essere letta
-            if (!dir.canRead()) {
-                LOGGER.warning("Directory non leggibile: " + dirPath);
-                System.out.println("Errore: la directory specificata non è leggibile: " + dirPath);
-                return false;
-            }
-
-            return true;
-        }
-    }
-
-    /**
-     * Processore per elaborazione batch di file.
-     */
-    private static class BatchProcessor {
-        private final String outputPath;
-        private final int timeoutSeconds;
-
-        public BatchProcessor(String outputPath, int timeoutSeconds) {
-            this.outputPath = outputPath;
-            this.timeoutSeconds = timeoutSeconds;
-        }
-
-        /**
-         * Elabora un batch di file.
-         *
-         * @param files lista di file .txt da elaborare sequenzialmente
-         * @return BatchResult con statistiche aggregate dell'elaborazione
-         */
-        public BatchResult processBatch(List<File> files) {
-            // Crea l'oggetto risultato con il conteggio totale di file da elaborare
-            BatchResult result = new BatchResult(files.size());
-
-            System.out.println("Timeout per file: " + timeoutSeconds + " secondi\n");
-
-            // Processa ogni file sequenzialmente mantenendo isolamento degli errori
-            for (File file : files) {
-                try {
-                    System.out.println("Elaborazione del file: " + file.getName());
-
-                    ProcessResult fileResult = processFile(file.getAbsolutePath(), outputPath, timeoutSeconds);
-
-                    if (fileResult.isSuccess()) {
-                        // File elaborato correttamente (formula SAT o UNSAT determinata)
-                        result.incrementSuccess();
-
-                    } else if (fileResult.isTimeout()) {
-                        // File non completato entro il limite temporale
-                        result.incrementTimeout();
-
-                    } else {
-                        // Altri tipi di fallimento (parsing, I/O, errori interni)
-                        result.incrementError();
-                    }
-
-                } catch (Exception e) {
-                    LOGGER.log(Level.WARNING, "Errore durante elaborazione file: " + file.getName(), e);
-
-                    System.out.println("Errore durante l'elaborazione del file " + file.getName() +
-                            ": " + e.getMessage());
-
-                    // Conta questo file come errore nelle statistiche finali
-                    result.incrementError();
-                }
-
-                System.out.println();
-            }
-
-            // Ritorna tutte le statistiche accumulate durante il batch:
-            // totale, successi, timeout, errori per analisi finale
-            return result;
-        }
-    }
-
-    /**
-     * Processore per singoli file.
-     */
-    private static class FileProcessor {
-        private final String filePath;
-        private final String outputPath;
-        private final int timeoutSeconds;
-        private SATStatistics lastKnownStatistics = null;
-
-        public FileProcessor(String filePath, String outputPath, int timeoutSeconds) {
-            this.filePath = filePath;
-            this.outputPath = outputPath;
-            this.timeoutSeconds = timeoutSeconds;
-        }
-
-        /**
-         * Esegue l'elaborazione completa del file.
-         *
-         * @return risultato dell'elaborazione
-         * @throws Exception se si verificano errori
-         */
-        public ProcessResult execute() throws Exception {
-            System.out.println("\n=== ELABORAZIONE FILE ===");
-            System.out.println("File: " + Paths.get(filePath).getFileName());
-            System.out.println("========================\n");
-
-            // Step 1: Lettura formula
-            String formulaText = readLogicFormula();
-
-            // Step 2: Conversione CNF
-            CNFConversionResult cnfResult = convertToCNF(formulaText);
-
-            // Step 3: Salvataggio CNF
-            saveCNFFormula(cnfResult.getCnfString());
-
-            // Step 4: Risoluzione SAT
-            SATResult satResult = solveSATWithTimeout(cnfResult.getCnfFormula());
-
-            if (satResult == null) {
-                return handleTimeout();
-            }
-
-            // Step 5: Salvataggio risultati
-            saveResults(satResult, cnfResult.getCnfFormula());
-
-            // Step 6: Display statistiche
-            displayStatistics(satResult, cnfResult.getCnfFormula());
-
-            return ProcessResult.success();
-        }
-
-
-        /**
-         * Lettura e caricamento della formula logica dal file di input.
-         *
-         * @return contenuto della formula come stringa normalizzata
-         * @throws IOException se il file non è accessibile o leggibile
-         */
-        private String readLogicFormula() throws IOException {
-            System.out.println("1. Lettura della formula logica...");
-
-            String content = Files.readString(Path.of(filePath)).trim();        // Sono rimossi gli spazi bianchi iniziali e finali per normalizzazione
-
-            LOGGER.info("Formula letta: " + content);
-
-            // Restituisce il contenuto normalizzato pronto per il parsing
-            return content;
-        }
-
-        /**
-         * Conversione della formula da notazione infix a forma normale congiuntiva (CNF).
-         *
-         * @param formulaText formula in notazione infix da convertire
-         * @return oggetto contenente sia la rappresentazione CNF che la stringa formattata
-         * @throws Exception se il parsing fallisce o la formula è malformata
-         */
-        private CNFConversionResult convertToCNF(String formulaText) throws Exception {
-            System.out.println("2. Conversione in CNF...");
-
-            // Crea uno stream di caratteri dalla stringa di input
-            CharStream input = CharStreams.fromString(formulaText);
-
-            // Con il lexer vengono riconosciuti gli operatori logici, variabili, parentesi, ecc.
-            LogicFormulaLexer lexer = new LogicFormulaLexer(input);
-
-            // Converte i caratteri in una sequenza di token strutturati
-            CommonTokenStream tokens = new CommonTokenStream(lexer);
-
-            // Inizializza il parser ANTLR con la grammatica della logica proposizionale
-            org.sat.antlr.org.sat.parser.LogicFormulaParser parser =
-                    new org.sat.antlr.org.sat.parser.LogicFormulaParser(tokens);
-
-            // Genera l'albero di sintassi astratta per la formula
-            ParseTree tree = parser.formula();
-
-            // Crea il convertitore che implementa il Visitor Pattern
-            LogicFormulaParser converter = new LogicFormulaParser();
-
-            // Attraversa l'albero di sintassi astratta e costruisce la rappresentazione interna
-            CNFConverter formula = converter.visit(tree);
-
-            // Applica gli algoritmi di conversione in forma normale congiuntiva
-            CNFConverter cnfFormula = formula.toCNF();
-
-            // Genera la rappresentazione testuale della formula CNF
-            String cnfString = cnfFormula.toString();
-
-            LOGGER.info("Formula CNF generata: " + cnfString);
-
-            // Incapsula entrambe le rappresentazioni per uso downstream
-            return new CNFConversionResult(cnfFormula, cnfString);
-        }
-
-        /**
-         * Persistenza della formula CNF su file system.
-         *
-         * @param cnfString rappresentazione testuale della formula CNF
-         * @throws IOException se si verificano errori di I/O durante la scrittura
-         */
-        private void saveCNFFormula(String cnfString) throws IOException {
-            System.out.println("3. Salvataggio formula CNF...");
-
-            // Ottiene il percorso della directory CNF
-            Path cnfDir = getCNFDirectory();
-
-            // Crea la struttura di directory se non esiste
-            Files.createDirectories(cnfDir);
-
-            // Estrae il nome base del file originale (senza estensione)
-            String baseFileName = getBaseFileName();
-
-            // Costruisce il percorso completo del file CNF con estensione .cnf
-            Path cnfFilePath = cnfDir.resolve(baseFileName + ".cnf");
-
-            try (FileWriter writer = new FileWriter(cnfFilePath.toFile())) {
-                // Scrittura diretta della stringa CNF nel file
-                writer.write(cnfString);
-            }
-
-            LOGGER.info("Formula CNF salvata in: " + cnfFilePath);
-        }
-
-        /**
-         * Risoluzione SAT con algoritmo CDCL e gestione timeout.
-         *
-         * @param cnfFormula rappresentazione CNF della formula da risolvere
-         * @return risultato SAT (SAT/UNSAT con modello/prova) o null se timeout
-         */
-        private SATResult solveSATWithTimeout(CNFConverter cnfFormula) {
-            System.out.println("4. Risoluzione SAT con CDCL (timeout: " + timeoutSeconds + "s)...");
-
-            // Crea un ExecutorService con singolo thread per isolamento
-            ExecutorService executor = Executors.newSingleThreadExecutor();
-
-            // Inizializza il solver CDCL con la formula CNF
-            CDCLSolver solver = new CDCLSolver(cnfFormula);
-
-            try {
-                // Incapsula la chiamata al solver in un Callable per esecuzione asincrona
-                Callable<SATResult> solverTask = () -> {
-                    // Qui avviene la risoluzione SAT
-                    return solver.solve();
-                };
-
-                // Sottomette il task all'executor e ottiene un Future per controllo
-                Future<SATResult> future = executor.submit(solverTask);
-
-                // Attende il risultato per il tempo specificato dal timeout
-                // Se il timeout scade, viene lanciata TimeoutException
-                return future.get(timeoutSeconds, TimeUnit.SECONDS);
-
-            } catch (TimeoutException e) {
-                LOGGER.warning("Timeout raggiunto dopo " + timeoutSeconds + " secondi");
-
-                // Tenta di recuperare statistiche parziali per analisi
-                try {
-                    // Si richiama un metodo specializzato per stato intermedio
-                    lastKnownStatistics = solver.getPartialStatistics();
-                } catch (Exception statEx) {
-                    // Crea statistiche vuote se il recupero fallisce
-                    LOGGER.warning("Impossibile ottenere statistiche parziali: " + statEx.getMessage());
-                    lastKnownStatistics = new SATStatistics();
-                }
-
-                // Ritorna null per indicare timeout al chiamante
-                return null;
-
-            } catch (Exception e) {
-                LOGGER.log(Level.SEVERE, "Errore durante risoluzione SAT", e);
-                throw new RuntimeException("Errore durante la risoluzione SAT", e);
-
-            } finally {
-                // Termina immediatamente tutti i task in esecuzione
-                executor.shutdownNow();
-            }
-        }
-
-        /**
-         * Elaborazione del caso di superamento limite temporale.
-         *
-         * @return ProcessResult che indica timeout per il controllo del flusso
-         * @throws IOException se si verificano errori durante il salvataggio
-         */
-        private ProcessResult handleTimeout() throws IOException {
-            System.out.println("TIMEOUT: Superato il limite di " + timeoutSeconds + " secondi");
-
-            // Crea un file di risultato specifico per il caso di timeout
-            saveTimeoutResult();
-
-            // Ritorna un ProcessResult che indica timeout per il controllo del flusso
-            return ProcessResult.timeout();
-        }
-
-        /**
-         * Salvataggio completo dei risultati della risoluzione SAT.
-         *
-         * @param result risultato della risoluzione SAT
-         * @param cnfFormula formula CNF risolta (per statistiche)
-         * @throws IOException se si verificano errori di I/O durante la scrittura
-         */
-        private void saveResults(SATResult result, CNFConverter cnfFormula) throws IOException {
-            System.out.println("5. Salvataggio dei risultati...");
-
-            // Ottiene/crea la directory per i risultati
-            Path resultDir = getResultDirectory();
-            Files.createDirectories(resultDir);
-
-            // Genera il nome del file di risultato basato sull'input
-            String baseFileName = getBaseFileName();
-            Path resultFilePath = resultDir.resolve(baseFileName + ".result");
-
-            try (FileWriter writer = new FileWriter(resultFilePath.toFile())) {
-                // Scrittura a sezioni del report finale
-                writeResultHeader(writer);              // Metadati e informazioni file
-                writeResultContent(writer, result);     // Risultato SAT/UNSAT principale
-                writeResultFooter(writer, result);      // Statistiche e prestazioni
-            }
-
-            LOGGER.info("Risultati salvati in: " + resultFilePath);
-        }
-
-        /**
-         * Visualizzazione finale delle statistiche di elaborazione.
-         *
-         * @param result risultato della risoluzione SAT
-         * @param cnfFormula formula CNF per estrazione metadati
-         */
-        private void displayStatistics(SATResult result, CNFConverter cnfFormula) {
-            System.out.println("6. Elaborazione completata!\n");
-
-            // Converte il risultato booleano in stringa leggibile
-            String resultStr = result.isSatisfiable() ? "SAT" : "UNSAT";
-
-            // Chiama il metodo di stampa delle statistiche
-            result.getStatistics().printDetailedStats(
-                    extractVariableCount(cnfFormula),   // Numero variabili uniche
-                    extractClauseCount(cnfFormula),     // Numero clausole totali
-                    resultStr                           // "SAT" o "UNSAT"
-            );
-        }
-
-        /**
-         * Creazione report specifico per casi di timeout.
-         *
-         * @throws IOException se si verificano errori durante il salvataggio
-         */
-        private void saveTimeoutResult() throws IOException {
-            Path resultDir = getResultDirectory();
-            Files.createDirectories(resultDir);
-
-            String baseFileName = getBaseFileName();
-            Path resultFilePath = resultDir.resolve(baseFileName + ".result");
-
-            try (FileWriter writer = new FileWriter(resultFilePath.toFile())) {
-                // Utilizza un metodo specializzato per il formato timeout
-                writeTimeoutResult(writer);
-            }
-        }
-
-        /**
-         * Scrittura dell'intestazione standardizzata del report.
-         *
-         * @param writer FileWriter per scrittura del contenuto
-         * @throws IOException se si verificano errori di I/O
-         */
-        private void writeResultHeader(FileWriter writer) throws IOException {
-            writer.write("----------------------\n");
-            writer.write("| RISOLUZIONE SAT |\n");
-            writer.write("----------------------\n");
-
-            // Estrae solo il nome del file originale dal percorso completo
-            String originalFileName = Paths.get(filePath).getFileName().toString();
-            String cnfFileName = getBaseFileName() + ".cnf";
-
-            // Scrive i riferimenti ai file per tracciabilità
-            writer.write("-> File originale: " + originalFileName + "\n");
-            writer.write("-> File cnf: " + cnfFileName + "\n");
-
-            writer.write("\n~~~~~~~~~~~~~~~\n\n");
-        }
-
-        /**
-         * Scrittura del contenuto principale del risultato.
-         *
-         * @param writer FileWriter per scrittura del contenuto
-         * @param result risultato SAT da formattare
-         * @throws IOException se si verificano errori di I/O
-         */
-        private void writeResultContent(FileWriter writer, SATResult result) throws IOException {
-            if (result.isSatisfiable()) {
-                // CASO SAT
-                writer.write("La formula CNF è SAT.\n");
-                writer.write("Modello = {");
-
-                // Verifica disponibilità del modello
-                if (result.getAssignment() != null && !result.getAssignment().isEmpty()) {
-                    // Ordina le variabili alfabeticamente per output consistente
-                    // Converte ogni assegnamento in formato "variabile = valore"
-                    String modelString = result.getAssignment().entrySet().stream()
-                            .sorted(Map.Entry.comparingByKey())  // Ordinamento alfabetico
-                            .map(entry -> entry.getKey() + " = " + (entry.getValue() ? "true" : "false"))
-                            .collect(java.util.stream.Collectors.joining(", "));
-                    writer.write(modelString);
-                } else {
-                    writer.write("nessun modello disponibile");
-                }
-
-                writer.write("}\n");
-
-            } else {
-                // CASO UNSAT
-                writer.write("La formula CNF è UNSAT.\n");
-                writer.write("Prova generata:\n");
-
-                // Verifica disponibilità della prova
-                if (result.getProof() != null && !result.getProof().trim().isEmpty()) {
-                    // Scrive la prova completa di insoddisfacibilità
-                    writer.write(result.getProof());
-                } else {
-                    writer.write("Nessuna prova dettagliata disponibile.\n");
-                }
-            }
-        }
-
-        /**
-         * Scrittura delle statistiche di esecuzione.
-         *
-         * Aggiunge le metriche di performance e le statistiche di esecuzione
-         * per analisi delle prestazioni e debugging.
-         *
-         * @param writer FileWriter per scrittura del contenuto
-         * @param result risultato SAT per estrazione statistiche
-         * @throws IOException se si verificano errori di I/O
-         */
-        private void writeResultFooter(FileWriter writer, SATResult result) throws IOException {
-            writer.write("\n~~~~~~~~~~~~~~~\n\n");
-
-            // Estraggo le statistiche
-            SATStatistics stats = result.getStatistics();
-
-            writer.write("Decisioni effettuate: " + stats.getDecisions() + "\n");
-            writer.write("Conflitti: " + stats.getConflicts() + "\n");
-            writer.write("Tempo di risoluzione della formula CNF: " + stats.getExecutionTimeMs() + " millisecondi\n");
-        }
-
-        /**
-         * Scrittura report specializzato per timeout.
-         *
-         * @param writer FileWriter per scrittura del contenuto
-         * @throws IOException se si verificano errori di I/O
-         */
-        private void writeTimeoutResult(FileWriter writer) throws IOException {
-            writer.write("----------------------\n");
-            writer.write("| RISOLUZIONE SAT |\n");
-            writer.write("----------------------\n");
-
-            String originalFileName = Paths.get(filePath).getFileName().toString();
-            String cnfFileName = getBaseFileName() + ".cnf";
-
-            writer.write("-> File originale: " + originalFileName + "\n");
-            writer.write("-> File cnf: " + cnfFileName + "\n");
-            writer.write("\n~~~~~~~~~~~~~~~\n\n");
-
-            writer.write("La risoluzione della formula CNF ha superato il tempo limite di " +
-                    timeoutSeconds + " secondi.\n");
-
-            writer.write("\n~~~~~~~~~~~~~~~\n\n");
-
-            // Utilizza le statistiche parziali se sono state recuperate con successo
-            if (lastKnownStatistics != null) {
-                writer.write("Decisioni effettuate: " + lastKnownStatistics.getDecisions() + "\n");
-                writer.write("Conflitti: " + lastKnownStatistics.getConflicts() + "\n");
-            } else {
-                // Quando le statistiche non sono disponibili
-                writer.write("Decisioni effettuate: N/A\n");
-                writer.write("Conflitti: N/A\n");
-            }
-        }
-
-        /**
-         * Ottiene la directory per file CNF.
-         *
-         * @return Path della directory CNF
-         */
-        private Path getCNFDirectory() {
-            if (outputPath != null) {
-                // Utilizza la directory di output specificata dall'utente
-                return Paths.get(outputPath).resolve("CNF");
-            } else {
-                // Utilizza la directory del file di input
-                Path parentDir = Paths.get(filePath).getParent();
-                return parentDir != null ? parentDir.resolve("CNF") : Paths.get("CNF");
-            }
-        }
-
-        /**
-         * Ottiene la directory per file di risultato.
-         *
-         * @return Path della directory RESULT
-         */
-        private Path getResultDirectory() {
-            if (outputPath != null) {
-                return Paths.get(outputPath).resolve("RESULT");
-            } else {
-                Path parentDir = Paths.get(filePath).getParent();
-                return parentDir != null ? parentDir.resolve("RESULT") : Paths.get("RESULT");
-            }
-        }
-
-        /**
-         * Estrae il nome base del file senza estensione.
-         *
-         * @return nome base del file senza estensione
-         */
-        private String getBaseFileName() {
-            // Ottiene il Path del file originale
-            Path originalPath = Paths.get(filePath);
-
-            // Estrae solo il nome del file (senza directory)
-            String originalFileName = originalPath.getFileName().toString();
-
-            // Rimuove l'estensione trovando l'ultimo punto
-            return originalFileName.substring(0, originalFileName.lastIndexOf('.'));
-        }
-    }
-
-    /**
-     * Estrae il numero di variabili uniche dalla formula CNF.
-     *
-     * @param cnfFormula formula CNF da analizzare
-     * @return numero di variabili distinte
+        }
+    }
+
+    //endregion
+
+
+    //region VISUALIZZAZIONE STATISTICHE
+
+    /**
+     * Visualizza statistiche finali dettagliate per singolo file
+     */
+    private static void displayFinalStatistics(SATResult result, CNFConverter cnfFormula) {
+        System.out.println("6. Elaborazione completata!\n");
+
+        String resultStr = result.isSatisfiable() ? "SAT" : "UNSAT";
+        int variableCount = extractVariableCount(cnfFormula);
+        int clauseCount = extractClauseCount(cnfFormula);
+
+        result.getStatistics().printDetailedStats(variableCount, clauseCount, resultStr);
+    }
+
+    /**
+     * Mostra riepilogo completo per elaborazione batch
+     */
+    private static void displayBatchSummary(BatchResult result) {
+        System.out.println("\n=== RIEPILOGO ELABORAZIONE DIRECTORY ===");
+        System.out.println("File .txt trovati: " + result.totalFiles);
+        System.out.println("File elaborati con successo: " + result.successCount);
+        System.out.println("File con timeout: " + result.timeoutCount);
+        System.out.println("File con errori: " + result.errorCount);
+
+        if (result.totalFiles > 0) {
+            double successRate = (double) result.successCount / result.totalFiles * 100;
+            System.out.printf("Tasso di successo: %.1f%%\n", successRate);
+        }
+
+        System.out.println("=========================================\n");
+    }
+
+    //endregion
+
+
+    //region UTILITÀ E HELPER METHODS
+
+    /**
+     * Ottiene la directory per file CNF (creata dinamicamente)
+     */
+    private static Path getCNFDirectory(String originalFilePath, String outputPath) {
+        if (outputPath != null) {
+            return Paths.get(outputPath).resolve("CNF");
+        } else {
+            Path parentDir = Paths.get(originalFilePath).getParent();
+            return parentDir != null ? parentDir.resolve("CNF") : Paths.get("CNF");
+        }
+    }
+
+    /**
+     * Ottiene la directory per file E-CNF (creata dinamicamente)
+     */
+    private static Path getECNFDirectory(String originalFilePath, String outputPath) {
+        if (outputPath != null) {
+            return Paths.get(outputPath).resolve("E-CNF");
+        } else {
+            Path parentDir = Paths.get(originalFilePath).getParent();
+            return parentDir != null ? parentDir.resolve("E-CNF") : Paths.get("E-CNF");
+        }
+    }
+
+    /**
+     * Ottiene la directory per file statistiche Tseitin (creata dinamicamente)
+     */
+    private static Path getStatsDirectory(String originalFilePath, String outputPath) {
+        if (outputPath != null) {
+            return Paths.get(outputPath).resolve("STATS");
+        } else {
+            Path parentDir = Paths.get(originalFilePath).getParent();
+            return parentDir != null ? parentDir.resolve("STATS") : Paths.get("STATS");
+        }
+    }
+
+    /**
+     * Ottiene la directory per file risultati (creata dinamicamente)
+     */
+    private static Path getResultDirectory(String originalFilePath, String outputPath) {
+        if (outputPath != null) {
+            return Paths.get(outputPath).resolve("RESULT");
+        } else {
+            Path parentDir = Paths.get(originalFilePath).getParent();
+            return parentDir != null ? parentDir.resolve("RESULT") : Paths.get("RESULT");
+        }
+    }
+
+    /**
+     * Estrae nome base del file senza estensione
+     */
+    private static String getBaseFileName(String filePath) {
+        String fileName = Paths.get(filePath).getFileName().toString();
+        return fileName.substring(0, fileName.lastIndexOf('.'));
+    }
+
+    /**
+     * Valida directory di input per accessibilità
+     */
+    private static boolean validateInputDirectory(String dirPath) {
+        File dir = new File(dirPath);
+
+        if (!dir.exists() || !dir.isDirectory()) {
+            System.out.println("Errore: directory non esistente o non valida: " + dirPath);
+            return false;
+        }
+
+        if (!dir.canRead()) {
+            System.out.println("Errore: directory non leggibile: " + dirPath);
+            return false;
+        }
+
+        return true;
+    }
+
+    /**
+     * Estrae numero di variabili uniche dalla formula CNF
      */
     private static int extractVariableCount(CNFConverter cnfFormula) {
         Set<String> variables = new HashSet<>();
@@ -1301,143 +769,261 @@
     }
 
     /**
-     * Raccoglie ricorsivamente tutte le variabili dalla formula CNF.
-     *
-     * @param formula nodo della formula da analizzare
-     * @param variables set che accumula le variabili trovate
+     * Raccoglie ricorsivamente tutte le variabili dalla formula
      */
     private static void collectVariablesRecursively(CNFConverter formula, Set<String> variables) {
         if (formula == null) return;
 
         switch (formula.type) {
-            case ATOM:
-                variables.add(formula.atom);
-                break;
-
-            case NOT:
+            case ATOM -> variables.add(formula.atom);
+            case NOT -> {
                 if (formula.operand != null && formula.operand.type == CNFConverter.Type.ATOM) {
                     variables.add(formula.operand.atom);
                 } else if (formula.operand != null) {
                     collectVariablesRecursively(formula.operand, variables);
                 }
-                break;
-
-            case AND:
-            case OR:
+            }
+            case AND, OR -> {
                 if (formula.operands != null) {
                     for (CNFConverter operand : formula.operands) {
                         collectVariablesRecursively(operand, variables);
                     }
                 }
-                break;
-
-            default:
-                // Per altri tipi, esplora operando singolo se presente
+            }
+            default -> {
                 if (formula.operand != null) {
                     collectVariablesRecursively(formula.operand, variables);
                 }
-                break;
-        }
-    }
-
-    /**
-     * Estrae il numero di clausole dalla formula CNF.
-     *
-     * @param cnfFormula formula CNF da analizzare
-     * @return numero di clausole nella formula
+            }
+        }
+    }
+
+    /**
+     * Estrae numero di clausole dalla formula CNF
      */
     private static int extractClauseCount(CNFConverter cnfFormula) {
-        return countClausesRecursively(cnfFormula);
-    }
-
-    /**
-     * Conta ricorsivamente il numero di clausole nella formula CNF.
-     *
-     * @param formula nodo della formula da analizzare
-     * @return numero di clausole
-     */
-    private static int countClausesRecursively(CNFConverter formula) {
-        if (formula == null) return 0;
-
-        switch (formula.type) {
-            case AND:
-                // In una congiunzione, ogni operando è una clausola
-                return formula.operands != null ? formula.operands.size() : 0;
-
-            case OR:
-            case ATOM:
-                // Una singola clausola
-                return 1;
-
-            case NOT:
-                // NOT atomico conta come una clausola
-                if (formula.operand != null && formula.operand.type == CNFConverter.Type.ATOM) {
-                    return 1;
+        if (cnfFormula == null) return 0;
+
+        return switch (cnfFormula.type) {
+            case AND -> cnfFormula.operands != null ? cnfFormula.operands.size() : 0;
+            case OR, ATOM -> 1;
+            case NOT -> {
+                if (cnfFormula.operand != null && cnfFormula.operand.type == CNFConverter.Type.ATOM) {
+                    yield 1;
                 }
-                return countClausesRecursively(formula.operand);
-
-            default:
-                return 1;
-        }
-    }
-
-    /**
-     * Risultato dell'analisi della linea di comando.
-     * Incapsula tutte le informazioni di configurazione estratte dai parametri.
-     */
-    private static class CommandLineResult {
-        private final String path;
-        private final String outputPath;
-        private final boolean isFileMode;
-        private final boolean isDirectoryMode;
-        private final int timeoutSeconds;
-
-        /**
-         * Costruisce un nuovo risultato di configurazione.
-         *
-         * @param path percorso del file o directory di input
-         * @param outputPath percorso della directory di output (può essere null)
-         * @param isFileMode true se modalità file singolo
-         * @param isDirectoryMode true se modalità directory
-         * @param timeoutSeconds timeout in secondi per ogni elaborazione
-         */
-        public CommandLineResult(String path, String outputPath, boolean isFileMode,
-                                 boolean isDirectoryMode, int timeoutSeconds) {
-            this.path = path;
+                yield extractClauseCount(cnfFormula.operand);
+            }
+            default -> 1;
+        };
+    }
+
+    /**
+     * Visualizza informazioni di help complete
+     */
+    private static void printHelp() {
+        System.out.println("\n=== SOLUTORE SAT CDCL v2.1.0 ===");
+        System.out.println("Solutore per problemi di soddisfacibilità booleana (SAT)");
+        System.out.println("con algoritmo CDCL (Conflict-Driven Clause Learning)\n");
+
+        System.out.println("UTILIZZO:");
+        System.out.println("  java -jar solutore_SAT.jar [opzioni]\n");
+
+        System.out.println("OPZIONI:");
+        System.out.println("  -f <file>       Elabora un singolo file .txt");
+        System.out.println("  -d <directory>  Elabora tutti i file .txt in una directory");
+        System.out.println("  -o <directory>  Directory di output personalizzata (opzionale)");
+        System.out.println("  -t <secondi>    Timeout per ogni formula (min: " + MIN_TIMEOUT_SECONDS +
+                ", default: " + DEFAULT_TIMEOUT_SECONDS + ")");
+        System.out.println("  -convert=tseitin Usa trasformazione di Tseitin per E-CNF (opzionale)");
+        System.out.println("  -h              Mostra questa guida\n");
+
+        System.out.println("ESEMPI:");
+        System.out.println("  java -jar solutore_SAT.jar -f formula.txt");
+        System.out.println("  java -jar solutore_SAT.jar -f formula.txt -convert=tseitin");
+        System.out.println("  java -jar solutore_SAT.jar -d ./formule/ -o ./risultati/ -t 30");
+        System.out.println("  java -jar solutore_SAT.jar -d ./formule/ -convert=tseitin -t 60\n");
+
+        System.out.println("NOTE:");
+        System.out.println("  • Le opzioni -f e -d sono mutuamente esclusive");
+        System.out.println("  • Il solver supporta formule con operatori: AND, OR, NOT, ->, <->");
+        System.out.println("  • Output automatico: file .cnf e .result nelle directory CNF/ e RESULT/");
+        System.out.println("  • Con -convert=tseitin: file .ecnf e .stats nelle directory E-CNF/ e STATS/");
+        System.out.println("  • Tseitin è raccomandato per formule complesse (>8 operatori)\n");
+        System.out.println("=====================================\n");
+    }
+
+    //endregion
+
+
+    //region CLASSI DI SUPPORTO E CONFIGURAZIONE
+
+    /**
+     * Configurazione validata dai parametri linea di comando
+     */
+    private static class Configuration {
+        final String inputPath;
+        final String outputPath;
+        final boolean isFileMode;
+        final int timeoutSeconds;
+        final boolean useTseitin;
+
+        Configuration(String inputPath, String outputPath, boolean isFileMode, int timeoutSeconds, boolean useTseitin) {
+            this.inputPath = inputPath;
             this.outputPath = outputPath;
             this.isFileMode = isFileMode;
-            this.isDirectoryMode = isDirectoryMode;
             this.timeoutSeconds = timeoutSeconds;
-        }
-
-        public String getPath() { return path; }
-        public String getOutputPath() { return outputPath; }
-        public boolean isFileMode() { return isFileMode; }
-        public boolean isDirectoryMode() { return isDirectoryMode; }
-        public int getTimeoutSeconds() { return timeoutSeconds; }
-
-        @Override
-        public String toString() {
-            return String.format("CommandLineResult{path='%s', outputPath='%s', fileMode=%s, dirMode=%s, timeout=%d}",
-                    path, outputPath, isFileMode, isDirectoryMode, timeoutSeconds);
-        }
-    }
-
-    /**
-     * Risultato dell'elaborazione di un singolo file.
-     * Indica il tipo di esito dell'operazione (successo, timeout, errore).
+            this.useTseitin = useTseitin;
+        }
+    }
+
+    /**
+     * Parser per parametri linea di comando con validazione completa
+     */
+    private static class CommandLineParser {
+
+        /**
+         * Analizza e valida tutti i parametri forniti
+         */
+        public Configuration parse(String[] args) {
+            String inputPath = null;
+            String outputPath = null;
+            boolean isFileMode = false;
+            boolean isDirectoryMode = false;
+            boolean useTseitin = false;
+            int timeoutSeconds = DEFAULT_TIMEOUT_SECONDS;
+
+            for (int i = 0; i < args.length; i++) {
+                switch (args[i]) {
+                    case HELP_PARAM -> {
+                        printHelp();
+                        return null;
+                    }
+                    case FILE_PARAM -> {
+                        if (isDirectoryMode) {
+                            throw new IllegalArgumentException("Impossibile specificare sia -f che -d");
+                        }
+                        inputPath = getNextArgument(args, i++, "file");
+                        validateFileExists(inputPath);
+                        isFileMode = true;
+                    }
+                    case DIR_PARAM -> {
+                        if (isFileMode) {
+                            throw new IllegalArgumentException("Impossibile specificare sia -f che -d");
+                        }
+                        inputPath = getNextArgument(args, i++, "directory");
+                        validateDirectoryExists(inputPath);
+                        isDirectoryMode = true;
+                    }
+                    case OUTPUT_PARAM -> {
+                        outputPath = getNextArgument(args, i++, "directory di output");
+                        validateOrCreateOutputDirectory(outputPath);
+                    }
+                    case TIMEOUT_PARAM -> {
+                        timeoutSeconds = parseAndValidateTimeout(args, i++);
+                    }
+                    case CONVERT_PARAM -> {
+                        useTseitin = true;
+                    }
+                    default -> throw new IllegalArgumentException("Parametro sconosciuto: " + args[i]);
+                }
+            }
+
+            // Validazione finale
+            if (inputPath == null) {
+                throw new IllegalArgumentException("Specificare un file (-f) o directory (-d)");
+            }
+
+            return new Configuration(inputPath, outputPath, isFileMode, timeoutSeconds, useTseitin);
+        }
+
+        /**
+         * Estrae il prossimo argomento con validazione presenza
+         */
+        private String getNextArgument(String[] args, int currentIndex, String argumentType) {
+            if (currentIndex + 1 >= args.length) {
+                throw new IllegalArgumentException("Parametro " + args[currentIndex] +
+                        " richiede " + argumentType);
+            }
+            return args[currentIndex + 1];
+        }
+
+        /**
+         * Valida e converte timeout con controlli range
+         */
+        private int parseAndValidateTimeout(String[] args, int currentIndex) {
+            String timeoutStr = getNextArgument(args, currentIndex, "numero di secondi");
+
+            try {
+                int timeout = Integer.parseInt(timeoutStr);
+                if (timeout < MIN_TIMEOUT_SECONDS) {
+                    throw new IllegalArgumentException("Timeout minimo: " + MIN_TIMEOUT_SECONDS + " secondi");
+                }
+                return timeout;
+            } catch (NumberFormatException e) {
+                throw new IllegalArgumentException("Valore timeout non valido: " + timeoutStr);
+            }
+        }
+
+        /**
+         * Valida esistenza e accessibilità file
+         */
+        private void validateFileExists(String filePath) {
+            File file = new File(filePath);
+            if (!file.exists()) {
+                throw new IllegalArgumentException("File non esistente: " + filePath);
+            }
+            if (!file.isFile()) {
+                throw new IllegalArgumentException("Non è un file: " + filePath);
+            }
+            if (!file.canRead()) {
+                throw new IllegalArgumentException("File non leggibile: " + filePath);
+            }
+        }
+
+        /**
+         * Valida esistenza e accessibilità directory
+         */
+        private void validateDirectoryExists(String dirPath) {
+            File dir = new File(dirPath);
+            if (!dir.exists()) {
+                throw new IllegalArgumentException("Directory non esistente: " + dirPath);
+            }
+            if (!dir.isDirectory()) {
+                throw new IllegalArgumentException("Non è una directory: " + dirPath);
+            }
+            if (!dir.canRead()) {
+                throw new IllegalArgumentException("Directory non leggibile: " + dirPath);
+            }
+        }
+
+        /**
+         * Valida o crea directory di output con permessi
+         */
+        private void validateOrCreateOutputDirectory(String dirPath) {
+            File dir = new File(dirPath);
+
+            if (!dir.exists()) {
+                System.out.println("Creazione directory di output: " + dirPath);
+                if (!dir.mkdirs()) {
+                    throw new IllegalArgumentException("Impossibile creare directory: " + dirPath);
+                }
+            } else if (!dir.isDirectory()) {
+                throw new IllegalArgumentException("Il percorso non è una directory: " + dirPath);
+            }
+
+            if (!dir.canWrite()) {
+                throw new IllegalArgumentException("Directory non scrivibile: " + dirPath);
+            }
+        }
+    }
+
+    /**
+     * Risultato elaborazione singolo file
      */
     private static class ProcessResult {
         private final ResultType type;
 
-        /**
-         * Tipi di risultato possibili per l'elaborazione.
-         */
-        private enum ResultType {
-            SUCCESS,    // Elaborazione completata con successo
-            TIMEOUT,    // Elaborazione interrotta per timeout
-            ERROR       // Elaborazione fallita per errore
-        }
+        private enum ResultType { SUCCESS, TIMEOUT, ERROR }
 
         private ProcessResult(ResultType type) {
             this.type = type;
@@ -1450,82 +1036,53 @@
         public static ProcessResult success() { return new ProcessResult(ResultType.SUCCESS); }
         public static ProcessResult timeout() { return new ProcessResult(ResultType.TIMEOUT); }
         public static ProcessResult error() { return new ProcessResult(ResultType.ERROR); }
-
-        @Override
-        public String toString() {
-            return "ProcessResult{type=" + type + "}";
-        }
-    }
-
-    /**
-     * Risultato dell'elaborazione batch di più file.
-     * Mantiene contatori per diversi tipi di risultato.
+    }
+
+    /**
+     * Risultato elaborazione batch con statistiche aggregate
      */
     private static class BatchResult {
-        private final int totalFiles;
-        private int successCount = 0;
-        private int timeoutCount = 0;
-        private int errorCount = 0;
-
-        /**
-         * Costruisce un nuovo risultato batch.
-         *
-         * @param totalFiles numero totale di file da elaborare
-         */
-        public BatchResult(int totalFiles) {
+        final int totalFiles;
+        int successCount = 0;
+        int timeoutCount = 0;
+        int errorCount = 0;
+
+        BatchResult(int totalFiles) {
             this.totalFiles = totalFiles;
         }
 
-        public void incrementSuccess() { successCount++; }
-        public void incrementTimeout() { timeoutCount++; }
-        public void incrementError() { errorCount++; }
-
-        public int getTotalFiles() { return totalFiles; }
-        public int getSuccessCount() { return successCount; }
-        public int getTimeoutCount() { return timeoutCount; }
-        public int getErrorCount() { return errorCount; }
-
-        /**
-         * Verifica che i contatori siano consistenti.
-         *
-         * @return true se i contatori sono validi
-         */
-        public boolean isConsistent() {
-            return (successCount + timeoutCount + errorCount) <= totalFiles;
-        }
-
-        @Override
-        public String toString() {
-            return String.format("BatchResult{total=%d, success=%d, timeout=%d, error=%d}",
-                    totalFiles, successCount, timeoutCount, errorCount);
-        }
-    }
-
-    /**
-     * Risultato della conversione in CNF.
-     * Incapsula sia la rappresentazione oggetto che la stringa della formula CNF.
+        void incrementSuccess() { successCount++; }
+        void incrementTimeout() { timeoutCount++; }
+        void incrementError() { errorCount++; }
+    }
+
+    /**
+     * Risultato conversione CNF con doppia rappresentazione
      */
     private static class CNFConversionResult {
-        private final CNFConverter cnfFormula;
-        private final String cnfString;
-
-        /**
-         * Costruisce un nuovo risultato di conversione CNF.
-         *
-         * @param cnfFormula rappresentazione oggetto della formula CNF
-         * @param cnfString rappresentazione testuale della formula CNF
-         */
-        public CNFConversionResult(CNFConverter cnfFormula, String cnfString) {
+        final CNFConverter cnfFormula;
+        final String cnfString;
+
+        CNFConversionResult(CNFConverter cnfFormula, String cnfString) {
             this.cnfFormula = cnfFormula;
             this.cnfString = cnfString;
         }
-
-        public CNFConverter getCnfFormula() { return cnfFormula; }
-        public String getCnfString() { return cnfString; }
-
-        @Override
-        public String toString() {
-            return "CNFConversionResult{cnfString='" + cnfString + "'}";
-        }
-    }
+    }
+
+    /**
+     * Risultato conversione Tseitin con informazioni aggiuntive
+     */
+    private static class TseitinConversionResult {
+        final CNFConverter ecnfFormula;
+        final String ecnfString;
+        final String conversionInfo;
+
+        TseitinConversionResult(CNFConverter ecnfFormula, String ecnfString, String conversionInfo) {
+            this.ecnfFormula = ecnfFormula;
+            this.ecnfString = ecnfString;
+            this.conversionInfo = conversionInfo;
+        }
+    }
+
+    //endregion
 }